--- conflicted
+++ resolved
@@ -81,13 +81,8 @@
 
 	net = MLP(num_features=784, num_hidden=64, num_outputs=10)
 
-<<<<<<< HEAD
-	use_opt = ['sgd', 'sgd_momentum', 'sgd_nesterov', 'adam']
-	#use_opt = ['sgd']
-=======
 	use_opt = ['sgd', 'sgd_weight_decay']
 	#use_opt = ['sgd', 'sgd_momentum', 'sgd_nesterov', 'sgd_weight_decay']
->>>>>>> d744af66
 	opt_losses = []
 	opt_labels = []
 
@@ -143,7 +138,7 @@
 		sgd_nesterov_loss = fit(sgd_nesterov_net, data[:4], sgd_nesterov_opt, num_epochs=args.num_epochs)
 		opt_losses.append(sgd_nesterov_loss)
 		opt_labels.append('SGD w/ Nesterov')
-	
+
 	if 'sgd_weight_decay' in use_opt:
 		sgd_weight_decay_net = deepcopy(net)
 		sgd_weight_decay_opt = optimizers.SGD(
